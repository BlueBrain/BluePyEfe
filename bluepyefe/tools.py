"""Tool and miscellaneous functions"""

"""
Copyright (c) 2022, EPFL/Blue Brain Project

 This file is part of BluePyEfe <https://github.com/BlueBrain/BluePyEfe>

 This library is free software; you can redistribute it and/or modify it under
 the terms of the GNU Lesser General Public License version 3.0 as published
 by the Free Software Foundation.

 This library is distributed in the hope that it will be useful, but WITHOUT
 ANY WARRANTY; without even the implied warranty of MERCHANTABILITY or FITNESS
 FOR A PARTICULAR PURPOSE.  See the GNU Lesser General Public License for more
 details.

 You should have received a copy of the GNU Lesser General Public License
 along with this library; if not, write to the Free Software Foundation, Inc.,
 51 Franklin Street, Fifth Floor, Boston, MA 02110-1301 USA.
"""
import json
import numpy
import efel


DEFAULT_EFEL_SETTINGS = {
    'strict_stiminterval': True,
    'Threshold': -20.,
    'interp_step': 0.025
}


PRESET_PROTOCOLS_RHEOBASE = [
    "IV", "Step", "FirePattern", "IDrest", "IDRest", "IDthresh", "IDThresh", "IDThres", "IDthres"
]


def to_ms(t, t_unit):
    """Converts a time series to ms.

    Args:
        t (array): time series.
        t_unit (str): unit of the time series. Has to be "s", "sec",
            "seconds", "ms" or "10th_ms".
    """

    if t_unit.lower() in ["s", "sec", "seconds"]:
        return t * 1e3
    elif t_unit == "ms":
        return t
    elif t_unit == "10th_ms":
        return t * 0.1
    else:
        raise Exception("Time unit '{}' is unknown.".format(t_unit))


def to_nA(current, i_unit):
    """Converts a current series to nA.

    Args:
        current (array): current series.
        i_unit (str): unit of the current series. Has to be "a", "amperes",
            "amps", "mA", "uA", "pA" or "nA".
    """

    if i_unit.lower() in ["a", "amperes", "amps"]:
        return current * 1e9
    elif i_unit == "mA":
        return current * 1e6
    elif i_unit == "uA":
        return current * 1e3
    elif i_unit == "pA":
        return current * 1e-3
    elif i_unit == "nA":
        return current
    else:
        raise Exception("Current unit '{}' is unknown.".format(i_unit))


def to_mV(voltage, v_unit):
    """Converts a voltage series to mV.

    Args:
        voltage (array): voltage series.
        v_unit (str): unit of the voltage series. Has to be "v", "volts",
            "uV" or "mV".
    """

    if v_unit.lower() in ["v", "volts"]:
        return voltage * 1e3
    elif v_unit == "uV":
        return voltage * 1e-3
    elif v_unit == "mV":
        return voltage
    else:
        raise Exception("Voltage unit '{}' is unknown.".format(v_unit))


def set_efel_settings(efeature_settings):
    """Reset the eFEl settings and set them as requested by the user (uses
        default value otherwise).

    Args:
         efeature_settings (dict): eFEL settings in the form
            {setting_name: setting_value}.
    """

    efel.reset()

    for setting, value in efeature_settings.items():

        if setting in ['stim_start', 'stim_end']:
            value = float(value)

<<<<<<< HEAD
        if setting == 'Threshold':
            efel.set_threshold(value)

        elif isinstance(value, bool) or isinstance(value, int):
            efel.set_int_setting(setting, int(value))

        elif isinstance(value, (float, list)):
            efel.set_double_setting(setting, value)

        elif isinstance(value, str):
            efel.set_str_setting(setting, value)
=======
        efel.set_setting(setting, value)
>>>>>>> 348d3a84


def dict_to_json(data, path):
    """Save some data in a json file."""

    s = json.dumps(data, indent=2, cls=NumpyEncoder)
    with open(path, "w") as f:
        f.write(s)


class NumpyEncoder(json.JSONEncoder):

    """To make Numpy arrays JSON serializable"""

    def default(self, obj):
        if isinstance(
            obj,
            (
                numpy.int_,
                numpy.intc,
                numpy.intp,
                numpy.int8,
                numpy.int16,
                numpy.int32,
                numpy.int64,
                numpy.uint8,
                numpy.uint16,
                numpy.uint32,
                numpy.uint64,
            ),
        ):
            return int(obj)
        elif isinstance(
            obj, (numpy.float16, numpy.float32, numpy.float64)
        ):
            return float(obj)
        elif isinstance(obj, numpy.ndarray):
            return obj.tolist()
        return json.JSONEncoder.default(self, obj)<|MERGE_RESOLUTION|>--- conflicted
+++ resolved
@@ -112,21 +112,14 @@
         if setting in ['stim_start', 'stim_end']:
             value = float(value)
 
-<<<<<<< HEAD
         if setting == 'Threshold':
             efel.set_threshold(value)
 
         elif isinstance(value, bool) or isinstance(value, int):
-            efel.set_int_setting(setting, int(value))
+            efel.set_setting(setting, int(value))
 
-        elif isinstance(value, (float, list)):
-            efel.set_double_setting(setting, value)
-
-        elif isinstance(value, str):
-            efel.set_str_setting(setting, value)
-=======
-        efel.set_setting(setting, value)
->>>>>>> 348d3a84
+        elif isinstance(value, (float, str)):
+            efel.set_setting(setting, value)
 
 
 def dict_to_json(data, path):
