--- conflicted
+++ resolved
@@ -199,14 +199,6 @@
      "collapsed": false
     },
     "source": []
-<<<<<<< HEAD
-   }
-  },
-  "vscode": {
-   "interpreter": {
-    "hash": "aee8b7b246df8f9039afb4144a1f6fd8d2ca17a180786b69acc140d282b71a49"
-=======
->>>>>>> d3237f99
    }
   }
  },
